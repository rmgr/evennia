--- conflicted
+++ resolved
@@ -25,12 +25,8 @@
 from evennia.utils import logger
 from evennia.utils import ansi
 from evennia.utils.utils import (variable_from_module, lazy_property,
-<<<<<<< HEAD
-                                 make_iter, is_iter)
-=======
-                                 make_iter, to_unicode, is_iter, list_to_string,
+                                 make_iter, is_iter, list_to_string,
                                  to_str)
->>>>>>> 3e644c99
 from django.utils.translation import ugettext as _
 
 _INFLECT = inflect.engine()
