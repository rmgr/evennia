"""
This implements resources for twisted webservers using the wsgi
interface of django. This alleviates the need of running e.g. an
apache server to serve Evennia's web presence (although you could do
that too if desired).

The actual servers are started inside server.py as part of the Evennia
application.

(Lots of thanks to http://githup.com/clemensha/twisted-wsgi-django for
a great example/aid on how to do this.)

"""
import urlparse
from urllib import quote as urlquote
from twisted.web import resource, http, server
from twisted.internet import reactor
from twisted.application import internet
from twisted.web.proxy import ReverseProxyResource
from twisted.web.server import NOT_DONE_YET
from twisted.python import threadpool
from twisted.internet.defer import Deferred

from twisted.web.wsgi import WSGIResource
from django.conf import settings
from django.core.handlers.wsgi import WSGIHandler

from evennia.utils import logger

_UPSTREAM_IPS = settings.UPSTREAM_IPS
_DEBUG = settings.DEBUG


<<<<<<< HEAD
=======
class LockableThreadPool(threadpool.ThreadPool):
    """
    Threadpool that can be locked from accepting new requests.
    """
    def __init__(self, *args, **kwargs):
        self._accept_new = True

    def lock(self):
        self._accept_new = False

    def callInThread(self, func, *args, **kwargs):
        """
        called in the main reactor thread.
        """
        if self._accept_new:
            threadpool.ThreadPool(self, func, *args, **kwargs)


>>>>>>> 7be82159
#
# X-Forwarded-For Handler
#

class HTTPChannelWithXForwardedFor(http.HTTPChannel):
    """
    HTTP xforward class

    """
    def allHeadersReceived(self):
        """
        Check to see if this is a reverse proxied connection.

        """
        CLIENT = 0
        http.HTTPChannel.allHeadersReceived(self)
        req = self.requests[-1]
        client_ip, port = self.transport.client
        proxy_chain = req.getHeader('X-FORWARDED-FOR')
        if proxy_chain and client_ip in _UPSTREAM_IPS:
            forwarded = proxy_chain.split(', ', 1)[CLIENT]
            self.transport.client = (forwarded, port)


# Monkey-patch Twisted to handle X-Forwarded-For.

http.HTTPFactory.protocol = HTTPChannelWithXForwardedFor


class EvenniaReverseProxyResource(ReverseProxyResource):
    def getChild(self, path, request):
        """
        Create and return a proxy resource with the same proxy configuration
        as this one, except that its path also contains the segment given by
        path at the end.

        Args:
            path (str): Url path.
            request (Request object): Incoming request.

        Return:
            resource (EvenniaReverseProxyResource): A proxy resource.

        """
        request.notifyFinish().addErrback(lambda f: logger.log_trace("%s\nCaught errback in webserver.py:75." % f))
        return EvenniaReverseProxyResource(
            self.host, self.port, self.path + '/' + urlquote(path, safe=""),
            self.reactor)

    def render(self, request):
        """
        Render a request by forwarding it to the proxied server.

        Args:
            request (Request): Incoming request.

        Returns:
            not_done (char): Indicator to note request not yet finished.

        """
        # RFC 2616 tells us that we can omit the port if it's the default port,
        # but we have to provide it otherwise
        request.content.seek(0, 0)
        qs = urlparse.urlparse(request.uri)[4]
        if qs:
            rest = self.path + '?' + qs
        else:
            rest = self.path
        clientFactory = self.proxyClientFactoryClass(
            request.method, rest, request.clientproto,
            request.getAllHeaders(), request.content.read(), request)
        clientFactory.noisy = False
        self.reactor.connectTCP(self.host, self.port, clientFactory)
        # don't trigger traceback if connection is lost before request finish.
        request.notifyFinish().addErrback(lambda f: f.cancel())
        return NOT_DONE_YET


#
# Website server resource
#


class DjangoWebRoot(resource.Resource):
    """
    This creates a web root (/) that Django
    understands by tweaking the way
    child instances are recognized.
    """
    open_requests = []

    def __init__(self, pool):
        """
        Setup the django+twisted resource.

        Args:
            pool (ThreadPool): The twisted threadpool.

        """
        resource.Resource.__init__(self)
        self.wsgi_resource = WSGIResource(reactor, pool, WSGIHandler())

    def get_pending_requests(self):
        """
        Converts our open_requests list of deferreds into a DeferredList

        Returns:
            d_list (deferred): A DeferredList object of all our requests
        """
        from twisted.internet import defer
        return defer.DeferredList(self.open_requests, consumeErrors=True)

    def _decrement_requests(self, *args, **kwargs):
        deferred = kwargs.get('deferred', None)
        if deferred in self.open_requests:
            self.open_requests.remove(deferred)

    def getChild(self, path, request):
        """
        To make things work we nudge the url tree to make this the
        root.

        Args:
            path (str): Url path.
            request (Request object): Incoming request.

        """
        path0 = request.prepath.pop(0)
        request.postpath.insert(0, path0)
        deferred = request.notifyFinish()
        self.open_requests.append(deferred)
        deferred.addBoth(self._decrement_requests, deferred=deferred)
        return self.wsgi_resource


#
# Site with deactivateable logging
#

class Website(server.Site):
    """
    This class will only log http requests if settings.DEBUG is True.
    """
    noisy = False

    def log(self, request):
        """Conditional logging"""
        if _DEBUG:
            server.Site.log(self, request)


#
# Threaded Webserver
#

class WSGIWebServer(internet.TCPServer):
    """
    This is a WSGI webserver. It makes sure to start
    the threadpool after the service itself started,
    so as to register correctly with the twisted daemon.

    call with WSGIWebServer(threadpool, port, wsgi_resource)

    """
    def __init__(self, pool, *args, **kwargs):
        """
        This just stores the threadpool.

        Args:
            pool (ThreadPool): The twisted threadpool.
            args, kwargs (any): Passed on to the TCPServer.

        """
        self.pool = pool
        internet.TCPServer.__init__(self, *args, **kwargs)

    def startService(self):
        """
        Start the pool after the service starts.

        """
        internet.TCPServer.startService(self)
        self.pool.start()

    def stopService(self):
        """
        Safely stop the pool after the service stops.

        """
        internet.TCPServer.stopService(self)
        self.pool.stop()<|MERGE_RESOLUTION|>--- conflicted
+++ resolved
@@ -19,7 +19,7 @@
 from twisted.web.proxy import ReverseProxyResource
 from twisted.web.server import NOT_DONE_YET
 from twisted.python import threadpool
-from twisted.internet.defer import Deferred
+from twisted.internet import defer
 
 from twisted.web.wsgi import WSGIResource
 from django.conf import settings
@@ -31,27 +31,26 @@
 _DEBUG = settings.DEBUG
 
 
-<<<<<<< HEAD
-=======
 class LockableThreadPool(threadpool.ThreadPool):
     """
     Threadpool that can be locked from accepting new requests.
     """
     def __init__(self, *args, **kwargs):
         self._accept_new = True
+        threadpool.ThreadPool.__init__(self, *args, **kwargs)
 
     def lock(self):
         self._accept_new = False
 
     def callInThread(self, func, *args, **kwargs):
         """
-        called in the main reactor thread.
+        called in the main reactor thread. Makes sure the pool
+        is not locked before continuing.
         """
         if self._accept_new:
-            threadpool.ThreadPool(self, func, *args, **kwargs)
-
-
->>>>>>> 7be82159
+            threadpool.ThreadPool.callInThread(self, func, *args, **kwargs)
+
+
 #
 # X-Forwarded-For Handler
 #
@@ -141,7 +140,6 @@
     understands by tweaking the way
     child instances are recognized.
     """
-    open_requests = []
 
     def __init__(self, pool):
         """
@@ -151,23 +149,23 @@
             pool (ThreadPool): The twisted threadpool.
 
         """
+        self._pool = pool
+        self._pending_requests = {}
         resource.Resource.__init__(self)
         self.wsgi_resource = WSGIResource(reactor, pool, WSGIHandler())
 
     def get_pending_requests(self):
         """
-        Converts our open_requests list of deferreds into a DeferredList
+        Converts our _pending_requests list of deferreds into a DeferredList
 
         Returns:
-            d_list (deferred): A DeferredList object of all our requests
-        """
-        from twisted.internet import defer
-        return defer.DeferredList(self.open_requests, consumeErrors=True)
+            deflist (DeferredList): Contains all deferreds of pending requests.
+
+        """
+        return defer.DeferredList(self._pending_requests, consumeErrors=True)
 
     def _decrement_requests(self, *args, **kwargs):
-        deferred = kwargs.get('deferred', None)
-        if deferred in self.open_requests:
-            self.open_requests.remove(deferred)
+        self._pending_requests.pop(kwargs.get('deferred', None), None)
 
     def getChild(self, path, request):
         """
@@ -178,12 +176,19 @@
             path (str): Url path.
             request (Request object): Incoming request.
 
+        Notes:
+            We make sure to save the request queue so
+            that we can safely kill the threadpool
+            on a server reload.
+
         """
         path0 = request.prepath.pop(0)
         request.postpath.insert(0, path0)
+
         deferred = request.notifyFinish()
-        self.open_requests.append(deferred)
+        self._pending_requests[deferred] = deferred
         deferred.addBoth(self._decrement_requests, deferred=deferred)
+
         return self.wsgi_resource
 
 
