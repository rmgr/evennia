--- conflicted
+++ resolved
@@ -831,13 +831,6 @@
 DelayedCall.debug = True
 
 
-<<<<<<< HEAD
-def _ignoreCancelled(err, *args, **kwargs):
-    # Ignore the cancelled errors that we intend to occur.
-    from twisted.internet.defer import CancelledError
-    if not issubclass(err.type, CancelledError):
-        err.raiseException()
-=======
 def _mockdelay(tim, func, *args, **kwargs):
     func(*args, **kwargs)
     return MagicMock()
@@ -854,7 +847,6 @@
         self.patch(sys.modules['evennia.contrib.tutorial_world.objects'], 'delay', _mockdelay)
         self.patch(sys.modules['evennia.scripts.taskhandler'], 'deferLater', _mockdeferLater)
         super(TestTutorialWorldObjects, self).setUp()
->>>>>>> 3e644c99
 
     def test_tutorialobj(self):
         obj1 = create_object(tutobjects.TutorialObject, key="tutobj")
@@ -877,15 +869,7 @@
 
     def test_lightsource(self):
         light = create_object(tutobjects.LightSource, key="torch", location=self.room1)
-<<<<<<< HEAD
-        self.call(tutobjects.CmdLight(), "", "You light torch.", obj=light)
-        light._burnout()
-        if hasattr(light, "deferred"):
-            light.deferred.addErrback(_ignoreCancelled)
-            light.deferred.cancel()
-=======
         self.call(tutobjects.CmdLight(), "", "A torch on the floor flickers and dies.|You light torch.", obj=light)
->>>>>>> 3e644c99
         self.assertFalse(light.pk)
 
     def test_crumblingwall(self):
@@ -907,12 +891,6 @@
         self.assertFalse(wall.db.button_exposed)
         self.assertFalse(wall.db.exit_open)
         wall.reset()
-<<<<<<< HEAD
-        if hasattr(wall, "deferred"):
-            wall.deferred.addErrback(_ignoreCancelled)
-            wall.deferred.cancel()
-=======
->>>>>>> 3e644c99
         wall.delete()
         return wall.deferred
 
@@ -989,8 +967,6 @@
         self.call(tb_basic.CmdDisengage(), "", "You can only do that in combat. (see: help fight)")
         self.call(tb_basic.CmdRest(), "", "Char rests to recover HP.")
 
-<<<<<<< HEAD
-=======
 
 class TestTurnBattleEquipCmd(CommandTest):
 
@@ -1001,7 +977,6 @@
         self.testweapon.move_to(self.char1)
         self.testarmor.move_to(self.char1)
 
->>>>>>> 3e644c99
     # Test equipment commands
     def test_turnbattleequipcmd(self):
         # Start with equip module specific commands.
@@ -1016,11 +991,8 @@
         self.call(tb_equip.CmdDisengage(), "", "You can only do that in combat. (see: help fight)")
         self.call(tb_equip.CmdRest(), "", "Char rests to recover HP.")
 
-<<<<<<< HEAD
-=======
 
 class TestTurnBattleRangeCmd(CommandTest):
->>>>>>> 3e644c99
     # Test range commands
     def test_turnbattlerangecmd(self):
         # Start with range module specific commands.
@@ -1034,10 +1006,6 @@
         self.call(tb_range.CmdPass(), "", "You can only do that in combat. (see: help fight)")
         self.call(tb_range.CmdDisengage(), "", "You can only do that in combat. (see: help fight)")
         self.call(tb_range.CmdRest(), "", "Char rests to recover HP.")
-<<<<<<< HEAD
-
-=======
->>>>>>> 3e644c99
 
 
 class TestTurnBattleItemsCmd(CommandTest):
@@ -1155,16 +1123,6 @@
         self.turnhandler.turn_end_check(self.attacker)
         self.assertTrue(self.turnhandler.db.turn == 1)
         # Join fight
-<<<<<<< HEAD
-        joiner = create_object(tb_basic.TBBasicCharacter, key="Joiner")
-        turnhandler.db.fighters = [attacker, defender]
-        turnhandler.db.turn = 0
-        turnhandler.join_fight(joiner)
-        self.assertTrue(turnhandler.db.turn == 1)
-        self.assertTrue(turnhandler.db.fighters == [joiner, attacker, defender])
-        # Remove the script at the end
-        turnhandler.stop()
-=======
         self.joiner.location = self.testroom
         self.turnhandler.db.fighters = [self.attacker, self.defender]
         self.turnhandler.db.turn = 0
@@ -1189,7 +1147,6 @@
         self.joiner.delete()
         self.testroom.delete()
         self.turnhandler.stop()
->>>>>>> 3e644c99
 
     # Test the combat functions in tb_equip too. They work mostly the same.
     def test_tbequipfunc(self):
@@ -1256,16 +1213,6 @@
         self.turnhandler.turn_end_check(self.attacker)
         self.assertTrue(self.turnhandler.db.turn == 1)
         # Join fight
-<<<<<<< HEAD
-        joiner = create_object(tb_equip.TBEquipCharacter, key="Joiner")
-        turnhandler.db.fighters = [attacker, defender]
-        turnhandler.db.turn = 0
-        turnhandler.join_fight(joiner)
-        self.assertTrue(turnhandler.db.turn == 1)
-        self.assertTrue(turnhandler.db.fighters == [joiner, attacker, defender])
-        # Remove the script at the end
-        turnhandler.stop()
-=======
         self.turnhandler.db.fighters = [self.attacker, self.defender]
         self.turnhandler.db.turn = 0
         self.turnhandler.join_fight(self.joiner)
@@ -1289,7 +1236,6 @@
         self.joiner.delete()
         self.testroom.delete()
         self.turnhandler.stop()
->>>>>>> 3e644c99
 
     # Test combat functions in tb_range too.
     def test_tbrangefunc(self):
@@ -1637,7 +1583,7 @@
 
     def test_field_functions(self):
         self.assertTrue(fieldfill.form_template_to_dict(FIELD_TEST_TEMPLATE) == FIELD_TEST_DATA)
-        
+
 # Test of the unixcommand module
 
 from evennia.contrib.unixcommand import UnixCommand
