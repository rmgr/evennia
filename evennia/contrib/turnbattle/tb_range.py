--- conflicted
+++ resolved
@@ -642,13 +642,7 @@
 
         Args:
             to_init (object): Object to initialize range field for.
-<<<<<<< HEAD
-        
         Keyword args:
-=======
-
-        Kwargs:
->>>>>>> cb2a4cc1
             anchor_obj (object): Object to copy range values from, or None for a random object.
             add_distance (int): Distance to put between to_init object and anchor object.
 
