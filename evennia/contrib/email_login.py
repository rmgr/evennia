"""
Email-based login system

Evennia contrib - Griatch 2012


This is a variant of the login system that requires an email-address
instead of a username to login.

This used to be the default Evennia login before replacing it with a
more standard username + password system (having to supply an email
for some reason caused a lot of confusion when people wanted to expand
on it. The email is not strictly needed internally, nor is any
confirmation email sent out anyway).


Installation is simple:

To your settings file, add/edit the line:

```python
CMDSET_UNLOGGEDIN = "contrib.email_login.UnloggedinCmdSet"
```

That's it. Reload the server and try to log in to see it.

The initial login "graphic" will still not mention email addresses
after this change. The login splashscreen is taken from strings in
the module given by settings.CONNECTION_SCREEN_MODULE.

"""
import re
from django.conf import settings
from evennia.players.models import PlayerDB
from evennia.objects.models import ObjectDB
from evennia.server.models import ServerConfig
from evennia.comms.models import ChannelDB

from evennia.commands.cmdset import CmdSet
from evennia.utils import create, logger, utils, ansi
from evennia.commands.default.muxcommand import MuxCommand
from evennia.commands.cmdhandler import CMD_LOGINSTART
from evennia.commands.default import unloggedin as default_unloggedin  # Used in CmdUnconnectedCreate

# limit symbol import for API
__all__ = ("CmdUnconnectedConnect", "CmdUnconnectedCreate",
           "CmdUnconnectedQuit", "CmdUnconnectedLook", "CmdUnconnectedHelp")

MULTISESSION_MODE = settings.MULTISESSION_MODE
CONNECTION_SCREEN_MODULE = settings.CONNECTION_SCREEN_MODULE
CONNECTION_SCREEN = ""
try:
    CONNECTION_SCREEN = ansi.parse_ansi(utils.random_string_from_module(CONNECTION_SCREEN_MODULE))
except Exception:
    # malformed connection screen or no screen given
    pass
if not CONNECTION_SCREEN:
    CONNECTION_SCREEN = "\nEvennia: Error in CONNECTION_SCREEN MODULE" \
                        " (randomly picked connection screen variable is not a string). \nEnter 'help' for aid."


class CmdUnconnectedConnect(MuxCommand):
    """
    Connect to the game.

    Usage (at login screen):
        connect <email> <password>

    Use the create command to first create an account before logging in.
    """
    key = "connect"
    aliases = ["conn", "con", "co"]
    locks = "cmd:all()"  # not really needed

    def func(self):
        """
        Uses the Django admin api. Note that unlogged-in commands
        have a unique position in that their `func()` receives
        a session object instead of a `source_object` like all
        other types of logged-in commands (this is because
        there is no object yet before the player has logged in)
        """

        session = self.caller
        arglist = self.arglist

        if not arglist or len(arglist) < 2:
            session.msg("\n\r Usage (without <>): connect <email> <password>")
            return
        email = arglist[0]
        password = arglist[1]

        # Match an email address to an account.
        player = PlayerDB.objects.get_player_from_email(email)
        # No playername match
        if not player:
            string = "The email '%s' does not match any accounts." % email
            string += "\n\r\n\rIf you are new you should first create a new account "
            string += "using the 'create' command."
            session.msg(string)
            return
        # We have at least one result, so we can check the password.
        if not player.check_password(password):
            session.msg("Incorrect password.")
            return

        # Check IP and/or name bans
        bans = ServerConfig.objects.conf("server_bans")
        if bans and (any(tup[0] == player.name for tup in bans)
                     or
                     any(tup[2].match(session.address[0]) for tup in bans if tup[2])):
            # this is a banned IP or name!
            string = "|rYou have been banned and cannot continue from here."
            string += "\nIf you feel this ban is in error, please email an admin.|x"
            session.msg(string)
            session.execute_cmd("quit")
            return

        # actually do the login. This will call all hooks.
        session.sessionhandler.login(session, player)


class CmdUnconnectedCreate(MuxCommand):
    """
    Create a new account.

    Usage (at login screen):
        create \"playername\" <email> <password>

    This creates a new player account.

    """
    key = "create"
    aliases = ["cre", "cr"]
    locks = "cmd:all()"

    def parse(self):
        """
        The parser must handle the multiple-word player
        name enclosed in quotes:
            connect "Long name with many words" my@myserv.com mypassw
        """
        super(CmdUnconnectedCreate, self).parse()

        self.playerinfo = []
        if len(self.arglist) < 3:
            return
        if len(self.arglist) > 3:
            # this means we have a multi_word playername. pop from the back.
            password = self.arglist.pop()
            email = self.arglist.pop()
            # what remains is the playername.
            playername = " ".join(self.arglist)
        else:
            playername, email, password = self.arglist

        playername = playername.replace('"', '')  # remove "
        playername = playername.replace("'", "")
        self.playerinfo = (playername, email, password)

    def func(self):
        """Do checks and create account"""

        session = self.caller
        try:
            playername, email, password = self.playerinfo
        except ValueError:
            string = "\n\r Usage (without <>): create \"<playername>\" <email> <password>"
            session.msg(string)
            return
        if not email or not password:
            session.msg("\n\r You have to supply an e-mail address followed by a password.")
            return
        if not utils.validate_email_address(email):
            # check so the email at least looks ok.
            session.msg("'%s' is not a valid e-mail address." % email)
            return
        # sanity checks
        if not re.findall(r"^[\w. @+\-']+$", playername) or not (0 < len(playername) <= 30):
            # this echoes the restrictions made by django's auth
            # module (except not allowing spaces, for convenience of
            # logging in).
            string = "\n\r Playername can max be 30 characters or fewer. Letters, spaces, digits and @/./+/-/_/' only."
            session.msg(string)
            return
        # strip excessive spaces in playername
        playername = re.sub(r"\s+", " ", playername).strip()
        if PlayerDB.objects.filter(username__iexact=playername):
            # player already exists (we also ignore capitalization here)
            session.msg("Sorry, there is already a player with the name '%s'." % playername)
            return
        if PlayerDB.objects.get_player_from_email(email):
            # email already set on a player
            session.msg("Sorry, there is already a player with that email address.")
            return
        # Reserve playernames found in GUEST_LIST
        if settings.GUEST_LIST and playername.lower() in (guest.lower() for guest in settings.GUEST_LIST):
            string = "\n\r That name is reserved. Please choose another Playername."
            session.msg(string)
            return
        if not re.findall(r"^[\w. @+\-']+$", password) or not (3 < len(password)):
            string = "\n\r Password should be longer than 3 characers. Letters, spaces, digits and @/./+/-/_/' only." \
                     "\nFor best security, make it longer than 8 characters. You can also use a phrase of" \
                     "\nmany words if you enclose the password in double quotes."
            session.msg(string)
            return

        # Check IP and/or name bans
        bans = ServerConfig.objects.conf("server_bans")
        if bans and (any(tup[0] == playername.lower() for tup in bans)
                     or
                     any(tup[2].match(session.address) for tup in bans if tup[2])):
            # this is a banned IP or name!
            string = "|rYou have been banned and cannot continue from here." \
                     "\nIf you feel this ban is in error, please email an admin.|x"
            session.msg(string)
            session.sessionhandler.disconnect(session, "Good bye! Disconnecting.")
            return

        # everything's ok. Create the new player account.
        try:
            permissions = settings.PERMISSION_PLAYER_DEFAULT
<<<<<<< HEAD

            try:
                new_player = create.create_player(playername, email, password, permissions=permissions)

            except Exception as e:
                session.msg("There was an error creating the default Player/Character:\n%s\n"
                            " If this problem persists, contact an admin." % e)
                logger.log_trace()
                return

            # This needs to be set so the engine knows this player is
            # logging in for the first time. (so it knows to call the right
            # hooks during login later)
            new_player.db.FIRST_LOGIN = True

            # join the new player to the public channel
            pchanneldef = settings.CHANNEL_PUBLIC
            if pchanneldef:
                pchannel = ChannelDB.objects.get_channel(pchanneldef[0])
                if not pchannel.connect(new_player):
                    string = "New player '%s' could not connect to public channel!" % new_player.key
                    logger.log_err(string)

            if MULTISESSION_MODE < 2:
                # if we only allow one character, create one with the same name as Player
                # (in mode 2, the character must be created manually once logging in)
                new_character = create.create_object(typeclass, key=playername,
                                                     location=default_home, home=default_home,
                                                     permissions=permissions)
                # set playable character list
                new_player.db._playable_characters.append(new_character)

                # allow only the character itself and the player to puppet this character (and Admin).
                new_character.locks.add("puppet:id(%i) or pid(%i) or perm(Developer) or pperm(Developer)" %
                                        (new_character.id, new_player.id))

                # If no description is set, set a default description
                if not new_character.db.desc:
                    new_character.db.desc = "This is a Player."
                # We need to set this to have @ic auto-connect to this character
                new_player.db._last_puppet = new_character

            # tell the caller everything went well.
            string = "A new account '%s' was created. Welcome!"
            if " " in playername:
                string += "\n\nYou can now log in with the command 'connect %s <your password>'."
            else:
                string += "\n\nYou can now log with the command 'connect %s <your password>'."
            session.msg(string % (playername, email))
=======
            typeclass = settings.BASE_CHARACTER_TYPECLASS
            new_player = default_unloggedin._create_player(session, playername, password, permissions, email=email)
            if new_player:
                if MULTISESSION_MODE < 2:
                    default_home = ObjectDB.objects.get_id(settings.DEFAULT_HOME)
                    default_unloggedin._create_character(session, new_player, typeclass, default_home, permissions)
                # tell the caller everything went well.
                string = "A new account '%s' was created. Welcome!"
                if " " in playername:
                    string += "\n\nYou can now log in with the command 'connect \"%s\" <your password>'."
                else:
                    string += "\n\nYou can now log with the command 'connect %s <your password>'."
                session.msg(string % (playername, email))
>>>>>>> 7010f998

        except Exception:
            # We are in the middle between logged in and -not, so we have
            # to handle tracebacks ourselves at this point. If we don't,
            # we won't see any errors at all.
            session.msg("An error occurred. Please e-mail an admin if the problem persists.")
            logger.log_trace()
            raise


class CmdUnconnectedQuit(MuxCommand):
    """
    We maintain a different version of the `quit` command
    here for unconnected players for the sake of simplicity. The logged in
    version is a bit more complicated.
    """
    key = "quit"
    aliases = ["q", "qu"]
    locks = "cmd:all()"

    def func(self):
        """Simply close the connection."""
        session = self.caller
        session.sessionhandler.disconnect(session, "Good bye! Disconnecting.")


class CmdUnconnectedLook(MuxCommand):
    """
    This is an unconnected version of the `look` command for simplicity.

    This is called by the server and kicks everything in gear.
    All it does is display the connect screen.
    """
    key = CMD_LOGINSTART
    aliases = ["look", "l"]
    locks = "cmd:all()"

    def func(self):
        """Show the connect screen."""
        self.caller.msg(CONNECTION_SCREEN)


class CmdUnconnectedHelp(MuxCommand):
    """
    This is an unconnected version of the help command,
    for simplicity. It shows a pane of info.
    """
    key = "help"
    aliases = ["h", "?"]
    locks = "cmd:all()"

    def func(self):
        """Shows help"""

        string = \
            """
You are not yet logged into the game. Commands available at this point:
  |wcreate, connect, look, help, quit|n

To login to the system, you need to do one of the following:

|w1)|n If you have no previous account, you need to use the 'create'
   command like this:

     |wcreate "Anna the Barbarian" anna@myemail.com c67jHL8p|n

   It's always a good idea (not only here, but everywhere on the net)
   to not use a regular word for your password. Make it longer than
   3 characters (ideally 6 or more) and mix numbers and capitalization
   into it.

|w2)|n If you have an account already, either because you just created
   one in |w1)|n above or you are returning, use the 'connect' command:

     |wconnect anna@myemail.com c67jHL8p|n

   This should log you in. Run |whelp|n again once you're logged in
   to get more aid. Hope you enjoy your stay!

You can use the |wlook|n command if you want to see the connect screen again.
"""
        self.caller.msg(string)


# command set for the mux-like login

class UnloggedinCmdSet(CmdSet):
    """
    Sets up the unlogged cmdset.
    """
    key = "Unloggedin"
    priority = 0

    def at_cmdset_creation(self):
        """Populate the cmdset"""
        self.add(CmdUnconnectedConnect())
        self.add(CmdUnconnectedCreate())
        self.add(CmdUnconnectedQuit())
        self.add(CmdUnconnectedLook())
        self.add(CmdUnconnectedHelp())<|MERGE_RESOLUTION|>--- conflicted
+++ resolved
@@ -220,57 +220,6 @@
         # everything's ok. Create the new player account.
         try:
             permissions = settings.PERMISSION_PLAYER_DEFAULT
-<<<<<<< HEAD
-
-            try:
-                new_player = create.create_player(playername, email, password, permissions=permissions)
-
-            except Exception as e:
-                session.msg("There was an error creating the default Player/Character:\n%s\n"
-                            " If this problem persists, contact an admin." % e)
-                logger.log_trace()
-                return
-
-            # This needs to be set so the engine knows this player is
-            # logging in for the first time. (so it knows to call the right
-            # hooks during login later)
-            new_player.db.FIRST_LOGIN = True
-
-            # join the new player to the public channel
-            pchanneldef = settings.CHANNEL_PUBLIC
-            if pchanneldef:
-                pchannel = ChannelDB.objects.get_channel(pchanneldef[0])
-                if not pchannel.connect(new_player):
-                    string = "New player '%s' could not connect to public channel!" % new_player.key
-                    logger.log_err(string)
-
-            if MULTISESSION_MODE < 2:
-                # if we only allow one character, create one with the same name as Player
-                # (in mode 2, the character must be created manually once logging in)
-                new_character = create.create_object(typeclass, key=playername,
-                                                     location=default_home, home=default_home,
-                                                     permissions=permissions)
-                # set playable character list
-                new_player.db._playable_characters.append(new_character)
-
-                # allow only the character itself and the player to puppet this character (and Admin).
-                new_character.locks.add("puppet:id(%i) or pid(%i) or perm(Developer) or pperm(Developer)" %
-                                        (new_character.id, new_player.id))
-
-                # If no description is set, set a default description
-                if not new_character.db.desc:
-                    new_character.db.desc = "This is a Player."
-                # We need to set this to have @ic auto-connect to this character
-                new_player.db._last_puppet = new_character
-
-            # tell the caller everything went well.
-            string = "A new account '%s' was created. Welcome!"
-            if " " in playername:
-                string += "\n\nYou can now log in with the command 'connect %s <your password>'."
-            else:
-                string += "\n\nYou can now log with the command 'connect %s <your password>'."
-            session.msg(string % (playername, email))
-=======
             typeclass = settings.BASE_CHARACTER_TYPECLASS
             new_player = default_unloggedin._create_player(session, playername, password, permissions, email=email)
             if new_player:
@@ -284,7 +233,6 @@
                 else:
                     string += "\n\nYou can now log with the command 'connect %s <your password>'."
                 session.msg(string % (playername, email))
->>>>>>> 7010f998
 
         except Exception:
             # We are in the middle between logged in and -not, so we have
