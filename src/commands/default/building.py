--- conflicted
+++ resolved
@@ -1924,21 +1924,16 @@
         else:
             # Not a player/dbref search but a wider search; build a queryset.
             # Searchs for key and aliases
-<<<<<<< HEAD
-
-            keyquery =  Q(db_key__istartswith=searchstring, id__gte=low, id__lte=high)
-            aliasquery = Q(db_tags__db_key__istartswith=searchstring, db_tags__db_tagtype__iexact="alias",
-                           id__gte=low, id__lte=high)
-            results = ObjectDB.objects.filter(keyquery | aliasquery).distinct()
-=======
             if "exact" in switches:
                 keyquery = Q(db_key__iexact=searchstring, id__gte=low, id__lte=high)
-                aliasquery = Q(db_tags__db_key__iexact=searchstring, db_tags__db_tagtype__iexact="alias",id__gte=low, id__lte=high)
-            else:
-                keyquery =  Q(db_key__istartswith=searchstring, id__gte=low, id__lte=high)
-                aliasquery = Q(db_tags__db_key__istartswith=searchstring, db_tags__db_tagtype__iexact="alias", id__gte=low, id__lte=high)
-            results = ObjectDB.objects.filter(keyquery | aliasquery)
->>>>>>> c6580ae9
+                aliasquery = Q(db_tags__db_key__iexact=searchstring,
+                               db_tags__db_tagtype__iexact="alias",id__gte=low, id__lte=high)
+            else:
+                keyquery = Q(db_key__istartswith=searchstring, id__gte=low, id__lte=high)
+                aliasquery = Q(db_tags__db_key__istartswith=searchstring,
+                               db_tags__db_tagtype__iexact="alias", id__gte=low, id__lte=high)
+
+            results = ObjectDB.objects.filter(keyquery | aliasquery).distinct()
             nresults = results.count()
 
             if nresults:
